--- conflicted
+++ resolved
@@ -356,7 +356,6 @@
 
 	// TODO(485) temporary workaround to not hit api rate limits
 	server.Config.FlatPermissions = c.Bool("flat-permissions")
-<<<<<<< HEAD
 
 	// Secrets
 	server.Config.Secret.AllowShowValue = c.Bool("secret-allow-show-value")
@@ -364,34 +363,4 @@
 	if server.Config.Secret.AllowShowValue {
 		log.Warn().Msg("Secrets can be displayed via the api & UI. It is not recommended to enable this option.")
 	}
-}
-
-type authorizer struct {
-	password string
-}
-
-func (a *authorizer) streamInterceptor(srv interface{}, stream grpc.ServerStream, info *grpc.StreamServerInfo, handler grpc.StreamHandler) error {
-	if err := a.authorize(stream.Context()); err != nil {
-		return err
-	}
-	return handler(srv, stream)
-}
-
-func (a *authorizer) unaryInterceptor(ctx context.Context, req interface{}, info *grpc.UnaryServerInfo, handler grpc.UnaryHandler) (resp interface{}, err error) {
-	if err := a.authorize(ctx); err != nil {
-		return nil, err
-	}
-	return handler(ctx, req)
-}
-
-func (a *authorizer) authorize(ctx context.Context) error {
-	if md, ok := metadata.FromIncomingContext(ctx); ok {
-		if len(md["password"]) > 0 && md["password"][0] == a.password {
-			return nil
-		}
-		return errors.New("invalid agent token")
-	}
-	return errors.New("missing agent token")
-=======
->>>>>>> f582ad31
 }